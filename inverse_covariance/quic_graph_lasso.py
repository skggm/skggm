--- conflicted
+++ resolved
@@ -536,13 +536,9 @@
         if self.cv is None:
             cv = (3, 10)
         elif isinstance(self.cv, int):
-<<<<<<< HEAD
-            cv = (self.cv, 3) # upgrade with default number of trials
-=======
             cv = (self.cv, 10) # upgrade with default number of trials
-	elif isinstance(self.cv, tuple):
-	    cv = self.cv        
->>>>>>> daf3b4ec
+    	elif isinstance(self.cv, tuple):
+    	    cv = self.cv
 
         if isinstance(cv, tuple):
             if not sp.issparse(X):
